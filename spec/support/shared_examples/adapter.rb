shared_examples "a Que adapter" do
  it "should be able to execute arbitrary SQL and return indifferent hashes" do
    result = Que.execute("SELECT 1 AS one")
    result.should == [{'one'=>1}]
    result.first[:one].should == 1
  end

<<<<<<< HEAD
  it "should be able to queue a job" do
=======
  it "should be able to execute multiple SQL statements in one string" do
    Que.execute("SELECT 1 AS one; SELECT 1 AS one")
  end

  it "should be able to queue and work a job" do
>>>>>>> f4588cad
    Que::Job.enqueue
    DB[:que_jobs].select_map(:job_class).should == ['Que::Job']
  end

  it "should yield the same Postgres connection for the duration of the block" do
    Que.adapter.checkout do |conn|
      conn.should be_a PG::Connection
      pid1 = Que.execute "SELECT pg_backend_pid()"
      pid2 = Que.execute "SELECT pg_backend_pid()"
      pid1.should == pid2
    end
  end

  it "should allow nested checkouts" do
    Que.adapter.checkout do |a|
      Que.adapter.checkout do |b|
        a.object_id.should == b.object_id
      end
    end
  end

  it "should allow multiple threads to check out their own connections" do
    one = nil
    two = nil

    q1, q2 = Queue.new, Queue.new

    thread = Thread.new do
      Que.adapter.checkout do |conn|
        q1.push nil
        q2.pop
        one = conn.object_id
      end
    end

    Que.adapter.checkout do |conn|
      q1.pop
      q2.push nil
      two = conn.object_id
    end

    thread.join
    one.should_not == two
  end

  it "should allow multiple workers to complete jobs simultaneously" do
    class SimultaneousJob < BlockJob
      def run
        Que.adapter.checkout { super }
      end
    end

    SimultaneousJob.enqueue
    SimultaneousJob.enqueue

    locker = Que::Locker.new

    $q1.pop
    $q1.pop

    DB[:que_jobs].count.should be 2

    $q2.push nil
    $q2.push nil

    locker.stop
    DB[:que_jobs].count.should be 0
  end
end<|MERGE_RESOLUTION|>--- conflicted
+++ resolved
@@ -5,15 +5,11 @@
     result.first[:one].should == 1
   end
 
-<<<<<<< HEAD
-  it "should be able to queue a job" do
-=======
   it "should be able to execute multiple SQL statements in one string" do
     Que.execute("SELECT 1 AS one; SELECT 1 AS one")
   end
 
   it "should be able to queue and work a job" do
->>>>>>> f4588cad
     Que::Job.enqueue
     DB[:que_jobs].select_map(:job_class).should == ['Que::Job']
   end
