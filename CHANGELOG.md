<<<<<<< HEAD
### 1.0.0 (Unreleased)

*   **A schema upgrade to version 4 will be required for this release.** See [the migration doc](https://github.com/chanks/que/blob/master/docs/migrating.md) for information if you're upgrading from a previous release.

*   Que's implementation has been changed from one in which worker threads hold their own PG connections and lock their own jobs to one in which a single thread (and PG connection) locks jobs through LISTEN/NOTIFY and batch polling, and passes jobs along to worker threads. This has many benefits, including:

    *   Individual workers no longer need to monopolize their own (possibly idle) connections while working jobs, so Ruby processes may require many fewer Postgres connections.

    *   PgBouncer can be used for workers' connections (though not for the connection used to lock and listen for jobs).

    *   Jobs queued for immediate processing can be actively distributed to workers with LISTEN/NOTIFY, which is more efficient than repeatedly polling for new jobs.

    *   When polling is necessary (to pick up jobs that are scheduled for the future or that need to be retried due to errors), jobs can be locked in batches, rather than one at a time.

*   Other features introduced in this version include:

    *   `Que.connection_proc=` has been added, to allow for the easy integration of custom connection pools.

    *   `Que.job_states` returns a list of locked jobs and the hostname/pid of the Ruby processes that have locked them.

*   In keeping with semantic versioning, the major version is being bumped since the new implementation requires some backwards-incompatible changes. These changes include:

    *   JRuby support has been dropped. It will be reintroduced when the jruby-pg gem [fully supports PG::Connection#wait_for_notify](https://github.com/headius/jruby-pg/issues/13).

    *   `Que.wake_interval`, `Que.wake_interval=`, `Que.wake!`, `Que.wake_all!`, `Que.worker_count` and `Que.worker_count=` are not usable under the new implementation, and so have been removed.

    *   It is no longer possible to run Que through a single PG connection. A connection pool with a size of at least 2 is required.

    *   `Que.worker_states` has been removed, as it is no longer possible to inspect the Postgres connection that is working each job. Its functionality has been partially replaced with `Que.job_states`.

    *   Features deprecated in 0.7.0 have been removed.
=======
### 0.7.1 (2014-04-29)

*   Fix errors with prepared statements when ActiveRecord reconnects to the database. (dvrensk)

*   Don't use prepared statements when inside a transaction. This negates the risk of a prepared statement error harming the entire transaction. The query that benefits the most from preparation is the job-lock CTE, which is never run in a transaction, so the performance impact should be negligible.
>>>>>>> 8a7105a2

### 0.7.0 (2014-04-09)

*   `JobClass.queue(*args)` has been deprecated and will be removed in version 1.0.0. Please use `JobClass.enqueue(*args)` instead.

*   The `@default_priority` and `@default_run_at` variables have been deprecated and will be removed in version 1.0.0. Please use `@priority` and `@run_at` instead, respectively.

*   Log lines now include the process pid - its omission in the previous release was an oversight.

*   The [Pond gem](https://github.com/chanks/pond) is now supported as a connection. It is very similar to the ConnectionPool gem, but creates connections lazily and is dynamically resizable.

### 0.6.0 (2014-02-04)

*   **A schema upgrade to version 3 is required for this release.** See [the migration doc](https://github.com/chanks/que/blob/master/docs/migrating.md) for information if you're upgrading from a previous release.

*   You can now run a job's logic directly (without enqueueing it) like `MyJob.run(arg1, arg2, :other_arg => arg3)`. This is useful when a job class encapsulates logic that you want to invoke without involving the entire queue.

*   You can now check the current version of Que's database schema with `Que.db_version`.

*   The method for enqueuing a job has been renamed from `MyJob.queue` to `MyJob.enqueue`, since we were beginning to use the word 'queue' in a LOT of places. `MyJob.queue` still works, but it may be removed at some point.

*   The variables for setting the defaults for a given job class have been changed from `@default_priority` to `@priority` and `@default_run_at` to `@run_at`. The old variables still work, but like `Job.queue`, they may be removed at some point.

*   Log lines now include the machine's hostname, since a pid alone may not uniquely identify a process.

*   Multiple queues are now supported. See [the docs](https://github.com/chanks/que/blob/master/docs/multiple_queues.md) for details. (chanks, joevandyk)

*   Rubinius 2.2 is now supported. (brixen)

*   Job classes may now define their own logic for determining the retry interval when a job raises an error. See [error handling](https://github.com/chanks/que/blob/master/docs/error_handling.md) for more information.

### 0.5.0 (2014-01-14)

*   When running a worker pool inside your web process on ActiveRecord, Que will now wake a worker once a transaction containing a queued job is committed. (joevandyk, chanks)

*   The `que:work` rake task now has a default wake_interval of 0.1 seconds, since it relies exclusively on polling to pick up jobs. You can set a QUE_WAKE_INTERVAL environment variable to change this. The environment variable to set a size for the worker pool in the rake task has also been changed from WORKER_COUNT to QUE_WORKER_COUNT.

*   Officially support Ruby 1.9.3. Note that due to the Thread#kill problems (see "Remove Que.stop!" below) there's a danger of data corruption when running under 1.9, though.

*   The default priority for jobs is now 100 (it was 1 before). Like always (and like delayed_job), a lower priority means it's more important. You can migrate the schema version to 2 to set the new default value on the que_jobs table, though it's only necessary if you're doing your own INSERTs - if you use `MyJob.queue`, it's already taken care of.

*   Added a migration system to make it easier to change the schema when updating Que. You can now write, for example, `Que.migrate!(:version => 2)` in your migrations. Migrations are run transactionally.

*   The logging format has changed to be more easily machine-readable. You can also now customize the logging format by assigning a callable to Que.log_formatter=. See the new doc on [logging](https://github.com/chanks/que/blob/master/docs/logging.md)) for details. The default logger level is INFO - for less critical information (such as when no jobs were found to be available or when a job-lock race condition has been detected and avoided) you can set the QUE_LOG_LEVEL environment variable to DEBUG.

*   MultiJson is now a soft dependency. Que will use it if it is available, but it is not required.

*   Remove Que.stop!.

    Using Thread#raise to kill workers is a bad idea - the results are unpredictable and nearly impossible to spec reliably. Its purpose was to prevent premature commits in ActiveRecord/Sequel when a thread is killed during shutdown, but it's possible to detect that situation on Ruby 2.0+, so this is really better handled by the ORMs directly. See the pull requests for [Sequel](https://github.com/jeremyevans/sequel/pull/752) and [ActiveRecord](https://github.com/rails/rails/pull/13656).

    Now, when a process exits, if the worker pool is running (whether in a rake task or in a web process) the exit will be stalled until all workers have finished their current jobs. If you have long-running jobs, this may take a long time. If you need the process to exit immediately, you can SIGKILL without any threat of commiting prematurely.

### 0.4.0 (2014-01-05)

*   Que.wake_all! was added, as a simple way to wake up all workers in the pool.

*   Que.sleep_period was renamed to the more descriptive Que.wake_interval.

*   When queueing a job, Que will wait until the current transaction commits and then wake a background worker, if possible. This allows newly queued jobs to be started immediately instead of waiting for a worker to wake up and poll, which may be up to `Que.wake_interval` seconds.

    This feature currently only works with Sequel, since there doesn't seem to be a clean way to do it on ActiveRecord (if anyone can figure one out, please let me know). Note that if you're using ActiveRecord, you can always manually trigger a single worker to wake up and check for work by manually calling Que.wake! after your transaction completes.

*   Add Que.job_stats, which queries the database and returns statistics on the different job classes - for each class, how many are queued, how many are currently being worked, what is the highest error_count, and so on.

*   Add Que.worker_states, which queries the database and returns all currently-locked jobs and info on their workers' connections - what and when was the last query they ran, are they waiting on locks, and so on.

*   Have Que only clear advisory locks that it has taken when locking jobs, and not touch any that may have been taken by other code using the same connection.

*   Add Que.worker_count, to retrieve the current number of workers in the pool of the current process.

*   Much more internal cleanup.

### 0.3.0 (2013-12-21)

*   Add Que.stop!, which immediately kills all jobs being worked in the process.

    This can leave database connections and such in an unpredictable state, and so should only be used when the process is exiting.

*   Use Que.stop! to safely handle processes that exit while Que is running.

    Previously, a job that was in the middle of a transaction when the process was killed with SIGINT or SIGTERM would have had its work committed prematurely.

*   Clean up internals and hammer out several race conditions.

### 0.2.0 (2013-11-30)

*   Officially support JRuby 1.7.5+. Earlier versions may work.

    JRuby support requires the use of the `jruby-pg` gem, though that gem seems to currently be incompatible with ActiveRecord, so the ActiveRecord adapter specs don't pass (or even run). It works fine with Sequel and the other adapters, though.

*   Officially support Rubinius 2.1.1+. Earlier versions may work.

*   Use `multi_json` so we always use the fastest JSON parser available. (BukhariH)

*   :sync mode now ignores scheduled jobs (jobs queued with a specific run_at).

### 0.1.0 (2013-11-18)

*   Initial public release, after a test-driven rewrite.

    Officially support Ruby 2.0.0 and Postgres 9.2+.

    Also support ActiveRecord and bare PG::Connections, in or out of a ConnectionPool.

    Added a Railtie for easier setup with Rails, as well as a migration generator.

### 0.0.1 (2013-11-07)

*   Copy-pasted from an app of mine. Very Sequel-specific. Nobody look at it, let's pretend it never happened.<|MERGE_RESOLUTION|>--- conflicted
+++ resolved
@@ -1,4 +1,3 @@
-<<<<<<< HEAD
 ### 1.0.0 (Unreleased)
 
 *   **A schema upgrade to version 4 will be required for this release.** See [the migration doc](https://github.com/chanks/que/blob/master/docs/migrating.md) for information if you're upgrading from a previous release.
@@ -30,13 +29,12 @@
     *   `Que.worker_states` has been removed, as it is no longer possible to inspect the Postgres connection that is working each job. Its functionality has been partially replaced with `Que.job_states`.
 
     *   Features deprecated in 0.7.0 have been removed.
-=======
+
 ### 0.7.1 (2014-04-29)
 
 *   Fix errors with prepared statements when ActiveRecord reconnects to the database. (dvrensk)
 
 *   Don't use prepared statements when inside a transaction. This negates the risk of a prepared statement error harming the entire transaction. The query that benefits the most from preparation is the job-lock CTE, which is never run in a transaction, so the performance impact should be negligible.
->>>>>>> 8a7105a2
 
 ### 0.7.0 (2014-04-09)
 
